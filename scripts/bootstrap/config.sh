#!/bin/bash
# Bootstrap Configuration
# All configuration in one place

# Prevent multiple sourcing (include guard)
# Using ${VAR+x} for bash 3.x compatibility (macOS)
if [[ -n "${BOOTSTRAP_CONFIG_LOADED+x}" ]]; then
    return 0 2>/dev/null || exit 0
fi
export BOOTSTRAP_CONFIG_LOADED=1

set -euo pipefail

# Disable AWS CLI pager for non-interactive script execution
export AWS_PAGER=""

# =============================================================================
# PATHS
# =============================================================================

# Bash 3.x compatible check: ${VAR+x} expands to "x" if set, empty if not
if [[ -z "${BOOTSTRAP_DIR+x}" ]]; then
    readonly BOOTSTRAP_DIR="$(cd "$(dirname "${BASH_SOURCE[0]}")" && pwd)"
    readonly LIB_DIR="${BOOTSTRAP_DIR}/lib"
    readonly TEMPLATES_DIR="${BOOTSTRAP_DIR}/templates"
    readonly ACCOUNTS_FILE="${BOOTSTRAP_DIR}/accounts.json"
    readonly OUTPUT_DIR="${OUTPUT_DIR:-${BOOTSTRAP_DIR}/output}"

    # Terraform paths
    readonly TERRAFORM_ROOT="${BOOTSTRAP_DIR}/../../terraform"
    readonly TERRAFORM_IAM_DIR="${TERRAFORM_ROOT}/foundations/iam-roles"
    readonly TERRAFORM_MODULES_DIR="${TERRAFORM_ROOT}/modules"
fi

# =============================================================================
# PROJECT CONFIGURATION
# =============================================================================

<<<<<<< HEAD
if [[ -z "${GITHUB_REPO+x}" ]]; then
    readonly GITHUB_REPO="Celtikill/static-site"
    readonly AWS_DEFAULT_REGION="us-east-2"
    readonly MANAGEMENT_ACCOUNT_ID="223938610551"

    # Derived configuration
    readonly PROJECT_SHORT_NAME="${GITHUB_REPO##*/}"  # Extracts "static-site" from "Celtikill/static-site"
    readonly GITHUB_OWNER="${GITHUB_REPO%%/*}"       # Extracts "Celtikill" from "Celtikill/static-site"

    # Convert owner to lowercase for bucket names (S3 requires lowercase)
    _to_lowercase() {
        echo "$1" | tr '[:upper:]' '[:lower:]'
    }
    readonly GITHUB_OWNER_LOWER=$(_to_lowercase "$GITHUB_OWNER")  # "celtikill"

    # PROJECT_NAME: Used for S3 buckets, DynamoDB tables, and resource naming
    # Format: {owner-lowercase}-{repo-name} (e.g., "celtikill-static-site")
    # This ensures uniqueness when forking to different organizations
    readonly PROJECT_NAME="${GITHUB_OWNER_LOWER}-${PROJECT_SHORT_NAME}"

    # EXTERNAL_ID: Used for IAM trust relationships
    readonly EXTERNAL_ID="github-actions-${PROJECT_SHORT_NAME}"
    readonly ACCOUNT_NAME_PREFIX="${PROJECT_SHORT_NAME}"  # "static-site"
    readonly ACCOUNT_EMAIL_PREFIX="aws+${PROJECT_SHORT_NAME}"  # "aws+static-site"

    # Capitalize first letter (bash 3.x compatible for macOS)
    # Convert "static-site" to "Static-site"
    _capitalize_first() {
        local str="$1"
        echo "$(echo "${str:0:1}" | tr '[:lower:]' '[:upper:]')${str:1}"
    }
    readonly IAM_ROLE_PREFIX="GitHubActions-$(_capitalize_first "${PROJECT_SHORT_NAME}")"  # "GitHubActions-Static-site"

    # IAM role configuration
    readonly READONLY_ROLE_PREFIX="${PROJECT_SHORT_NAME}-ReadOnly"  # "static-site-ReadOnly"
    readonly GITHUB_ACTIONS_ROLE_NAME_PREFIX="GitHubActions"
fi
=======
readonly PROJECT_NAME="vibrant-demo-cicd"
readonly GITHUB_REPO="mhanyc/demo-cicd-terraform"
readonly EXTERNAL_ID="github-actions-static-site"
readonly AWS_DEFAULT_REGION="us-east-2"
readonly MANAGEMENT_ACCOUNT_ID="901903979475"

# Derived configuration
readonly PROJECT_SHORT_NAME="${GITHUB_REPO##*/}"  # Extracts "static-site" from "Celtikill/static-site"
readonly GITHUB_OWNER="${GITHUB_REPO%%/*}"       # Extracts "Celtikill" from "Celtikill/static-site"

# Convert owner to lowercase for bucket names (S3 requires lowercase)
_to_lowercase() {
    echo "$1" | tr '[:upper:]' '[:lower:]'
}
readonly GITHUB_OWNER_LOWER=$(_to_lowercase "$GITHUB_OWNER")  # "celtikill"

# PROJECT_NAME: Used for S3 buckets, DynamoDB tables, and resource naming
# Format: {owner-lowercase}-{repo-name} (e.g., "celtikill-static-site")
# This ensures uniqueness when forking to different organizations
readonly PROJECT_NAME="${GITHUB_OWNER_LOWER}-${PROJECT_SHORT_NAME}"

# EXTERNAL_ID: Used for IAM trust relationships
readonly EXTERNAL_ID="github-actions-${PROJECT_SHORT_NAME}"
readonly ACCOUNT_NAME_PREFIX="${PROJECT_SHORT_NAME}"  # "static-site"
readonly ACCOUNT_EMAIL_PREFIX="aws+${PROJECT_SHORT_NAME}"  # "aws+static-site"

# Capitalize first letter (bash 3.x compatible for macOS)
# Convert "static-site" to "Static-site"
_capitalize_first() {
    local str="$1"
    echo "$(echo "${str:0:1}" | tr '[:lower:]' '[:upper:]')${str:1}"
}
readonly IAM_ROLE_PREFIX="GitHubActions-$(_capitalize_first "${PROJECT_SHORT_NAME}")"  # "GitHubActions-Static-site"

# IAM role configuration
readonly READONLY_ROLE_PREFIX="${PROJECT_SHORT_NAME}-ReadOnly"  # "static-site-ReadOnly"
readonly GITHUB_ACTIONS_ROLE_NAME_PREFIX="GitHubActions"
>>>>>>> 9f4d199b

# =============================================================================
# STATE MANAGEMENT
# =============================================================================

# Central Foundation State Bucket:
#   Name: static-site-terraform-state-${MANAGEMENT_ACCOUNT_ID}
#   Purpose: Stores Terraform state for foundational infrastructure
#   Created: Automatically by bootstrap-foundation.sh (Step 2)
#   Stores state for:
#     - OIDC providers (foundations/github-oidc/)
#     - IAM management roles (foundations/iam-management/)
#     - Organization management (foundations/org-management/)
#   Access: All engineers with management account credentials
#   Region: us-east-2
#
# Per-Account State Buckets:
#   Name: static-site-state-{env}-{account-id}
#   Purpose: Stores Terraform state for environment-specific infrastructure
#   Created: By bootstrap-foundation.sh (Step 5) via Terraform bootstrap module
#   Stores state for:
#     - Workload infrastructure (workloads/static-site/)
#     - Environment-specific resources
#   Access: Environment-specific deployment roles
#
# This architecture enables:
#   - Multi-engineer collaboration (shared remote state)
#   - State isolation (foundation vs environment)
#   - Scalability (easily add new accounts/environments)

# =============================================================================
# EXECUTION MODES
# =============================================================================

DRY_RUN="${DRY_RUN:-false}"
VERBOSE="${VERBOSE:-false}"
SKIP_VERIFICATION="${SKIP_VERIFICATION:-false}"

# =============================================================================
# COLORS
# =============================================================================

if [[ -z "${RED+x}" ]]; then
    if [[ -t 1 ]]; then
        readonly RED='\033[0;31m'
        readonly GREEN='\033[0;32m'
        readonly YELLOW='\033[1;33m'
        readonly BLUE='\033[0;34m'
        readonly BOLD='\033[1m'
        readonly NC='\033[0m'
    else
        readonly RED='' GREEN='' YELLOW='' BLUE='' BOLD='' NC=''
    fi
fi

# =============================================================================
# DYNAMIC ACCOUNT LOADING
# =============================================================================

load_accounts() {
    if [[ -f "$ACCOUNTS_FILE" ]]; then
        MGMT_ACCOUNT=$(jq -r '.management // ""' "$ACCOUNTS_FILE" 2>/dev/null || echo "")
        DEV_ACCOUNT=$(jq -r '.dev // ""' "$ACCOUNTS_FILE" 2>/dev/null || echo "")
        STAGING_ACCOUNT=$(jq -r '.staging // ""' "$ACCOUNTS_FILE" 2>/dev/null || echo "")
        PROD_ACCOUNT=$(jq -r '.prod // ""' "$ACCOUNTS_FILE" 2>/dev/null || echo "")
    else
        MGMT_ACCOUNT="$MANAGEMENT_ACCOUNT_ID"
        DEV_ACCOUNT=""
        STAGING_ACCOUNT=""
        PROD_ACCOUNT=""
    fi

    export MGMT_ACCOUNT DEV_ACCOUNT STAGING_ACCOUNT PROD_ACCOUNT
}

# =============================================================================
# METADATA FROM CODEOWNERS
# =============================================================================

# Source metadata library (must be sourced after LIB_DIR is defined)
if [[ -f "${LIB_DIR}/metadata.sh" ]]; then
    source "${LIB_DIR}/metadata.sh"
else
    # Metadata library not yet created - use defaults
    log_warn "Metadata library not found, using config defaults" 2>/dev/null || true
fi

# Load project metadata from CODEOWNERS
load_project_metadata() {
    # Try to load from CODEOWNERS, fall back to config defaults
    PROJECT_NAME_META=$(get_project_name 2>/dev/null || echo "$PROJECT_NAME")
    PROJECT_REPO_META=$(get_project_repository 2>/dev/null || echo "$GITHUB_REPO")

    export PROJECT_NAME_META PROJECT_REPO_META
}

# Load contact metadata from CODEOWNERS for account contact information
load_contact_metadata() {
    # Get contact information JSON from CODEOWNERS
    if command -v get_contact_json >/dev/null 2>&1; then
        CONTACT_INFO_JSON=$(get_contact_json 2>/dev/null || echo "{}")
    else
        CONTACT_INFO_JSON="{}"
    fi

    export CONTACT_INFO_JSON
}

# Load tags metadata from CODEOWNERS for resource tagging
load_tags_metadata() {
    # Get tags JSON from CODEOWNERS
    if command -v get_tags_json >/dev/null 2>&1; then
        RESOURCE_TAGS_JSON=$(get_tags_json 2>/dev/null || echo "{}")
    else
        # Use default tags if CODEOWNERS not available
        RESOURCE_TAGS_JSON=$(cat <<EOF
{
  "ManagedBy": "bootstrap-scripts",
  "Repository": "$GITHUB_REPO",
  "Project": "$PROJECT_SHORT_NAME"
}
EOF
        )
    fi

    export RESOURCE_TAGS_JSON
}

# Initialize metadata on source
# These functions are safe to call even if metadata library isn't loaded yet
load_project_metadata 2>/dev/null || true
load_contact_metadata 2>/dev/null || true
load_tags_metadata 2>/dev/null || true

# =============================================================================
# HELPER FUNCTIONS
# =============================================================================

require_accounts() {
    if [[ -z "$DEV_ACCOUNT" ]] || [[ -z "$STAGING_ACCOUNT" ]] || [[ -z "$PROD_ACCOUNT" ]]; then
        echo -e "${RED}ERROR:${NC} accounts.json not found or incomplete" >&2
        echo "Run: ./bootstrap-organization.sh first" >&2
        return 1
    fi
}

save_accounts() {
    mkdir -p "$(dirname "$ACCOUNTS_FILE")"
    cat > "$ACCOUNTS_FILE" <<EOF
{
  "management": "$MGMT_ACCOUNT",
  "dev": "$DEV_ACCOUNT",
  "staging": "$STAGING_ACCOUNT",
  "prod": "$PROD_ACCOUNT"
}
EOF
}<|MERGE_RESOLUTION|>--- conflicted
+++ resolved
@@ -36,83 +36,43 @@
 # PROJECT CONFIGURATION
 # =============================================================================
 
-<<<<<<< HEAD
 if [[ -z "${GITHUB_REPO+x}" ]]; then
-    readonly GITHUB_REPO="Celtikill/static-site"
+    readonly GITHUB_REPO="mhanyc/demo-cicd-terraform"
     readonly AWS_DEFAULT_REGION="us-east-2"
-    readonly MANAGEMENT_ACCOUNT_ID="223938610551"
+    readonly MANAGEMENT_ACCOUNT_ID="901903979475"
 
     # Derived configuration
-    readonly PROJECT_SHORT_NAME="${GITHUB_REPO##*/}"  # Extracts "static-site" from "Celtikill/static-site"
-    readonly GITHUB_OWNER="${GITHUB_REPO%%/*}"       # Extracts "Celtikill" from "Celtikill/static-site"
+    readonly PROJECT_SHORT_NAME="${GITHUB_REPO##*/}"  # Extracts "demo-cicd-terraform" from "mhanyc/demo-cicd-terraform"
+    readonly GITHUB_OWNER="${GITHUB_REPO%%/*}"       # Extracts "mhanyc" from "mhanyc/demo-cicd-terraform"
 
     # Convert owner to lowercase for bucket names (S3 requires lowercase)
     _to_lowercase() {
         echo "$1" | tr '[:upper:]' '[:lower:]'
     }
-    readonly GITHUB_OWNER_LOWER=$(_to_lowercase "$GITHUB_OWNER")  # "celtikill"
+    readonly GITHUB_OWNER_LOWER=$(_to_lowercase "$GITHUB_OWNER")  # "mhanyc"
 
     # PROJECT_NAME: Used for S3 buckets, DynamoDB tables, and resource naming
-    # Format: {owner-lowercase}-{repo-name} (e.g., "celtikill-static-site")
+    # Format: {owner-lowercase}-{repo-name} (e.g., "mhanyc-demo-cicd-terraform")
     # This ensures uniqueness when forking to different organizations
     readonly PROJECT_NAME="${GITHUB_OWNER_LOWER}-${PROJECT_SHORT_NAME}"
 
     # EXTERNAL_ID: Used for IAM trust relationships
     readonly EXTERNAL_ID="github-actions-${PROJECT_SHORT_NAME}"
-    readonly ACCOUNT_NAME_PREFIX="${PROJECT_SHORT_NAME}"  # "static-site"
-    readonly ACCOUNT_EMAIL_PREFIX="aws+${PROJECT_SHORT_NAME}"  # "aws+static-site"
+    readonly ACCOUNT_NAME_PREFIX="${PROJECT_SHORT_NAME}"  # "demo-cicd-terraform"
+    readonly ACCOUNT_EMAIL_PREFIX="aws+${PROJECT_SHORT_NAME}"  # "aws+demo-cicd-terraform"
 
     # Capitalize first letter (bash 3.x compatible for macOS)
-    # Convert "static-site" to "Static-site"
+    # Convert "demo-cicd-terraform" to "Demo-cicd-terraform"
     _capitalize_first() {
         local str="$1"
         echo "$(echo "${str:0:1}" | tr '[:lower:]' '[:upper:]')${str:1}"
     }
-    readonly IAM_ROLE_PREFIX="GitHubActions-$(_capitalize_first "${PROJECT_SHORT_NAME}")"  # "GitHubActions-Static-site"
+    readonly IAM_ROLE_PREFIX="GitHubActions-$(_capitalize_first "${PROJECT_SHORT_NAME}")"  # "GitHubActions-Demo-cicd-terraform"
 
     # IAM role configuration
-    readonly READONLY_ROLE_PREFIX="${PROJECT_SHORT_NAME}-ReadOnly"  # "static-site-ReadOnly"
+    readonly READONLY_ROLE_PREFIX="${PROJECT_SHORT_NAME}-ReadOnly"  # "demo-cicd-terraform-ReadOnly"
     readonly GITHUB_ACTIONS_ROLE_NAME_PREFIX="GitHubActions"
 fi
-=======
-readonly PROJECT_NAME="vibrant-demo-cicd"
-readonly GITHUB_REPO="mhanyc/demo-cicd-terraform"
-readonly EXTERNAL_ID="github-actions-static-site"
-readonly AWS_DEFAULT_REGION="us-east-2"
-readonly MANAGEMENT_ACCOUNT_ID="901903979475"
-
-# Derived configuration
-readonly PROJECT_SHORT_NAME="${GITHUB_REPO##*/}"  # Extracts "static-site" from "Celtikill/static-site"
-readonly GITHUB_OWNER="${GITHUB_REPO%%/*}"       # Extracts "Celtikill" from "Celtikill/static-site"
-
-# Convert owner to lowercase for bucket names (S3 requires lowercase)
-_to_lowercase() {
-    echo "$1" | tr '[:upper:]' '[:lower:]'
-}
-readonly GITHUB_OWNER_LOWER=$(_to_lowercase "$GITHUB_OWNER")  # "celtikill"
-
-# PROJECT_NAME: Used for S3 buckets, DynamoDB tables, and resource naming
-# Format: {owner-lowercase}-{repo-name} (e.g., "celtikill-static-site")
-# This ensures uniqueness when forking to different organizations
-readonly PROJECT_NAME="${GITHUB_OWNER_LOWER}-${PROJECT_SHORT_NAME}"
-
-# EXTERNAL_ID: Used for IAM trust relationships
-readonly EXTERNAL_ID="github-actions-${PROJECT_SHORT_NAME}"
-readonly ACCOUNT_NAME_PREFIX="${PROJECT_SHORT_NAME}"  # "static-site"
-readonly ACCOUNT_EMAIL_PREFIX="aws+${PROJECT_SHORT_NAME}"  # "aws+static-site"
-
-# Capitalize first letter (bash 3.x compatible for macOS)
-# Convert "static-site" to "Static-site"
-_capitalize_first() {
-    local str="$1"
-    echo "$(echo "${str:0:1}" | tr '[:lower:]' '[:upper:]')${str:1}"
-}
-readonly IAM_ROLE_PREFIX="GitHubActions-$(_capitalize_first "${PROJECT_SHORT_NAME}")"  # "GitHubActions-Static-site"
-
-# IAM role configuration
-readonly READONLY_ROLE_PREFIX="${PROJECT_SHORT_NAME}-ReadOnly"  # "static-site-ReadOnly"
-readonly GITHUB_ACTIONS_ROLE_NAME_PREFIX="GitHubActions"
->>>>>>> 9f4d199b
 
 # =============================================================================
 # STATE MANAGEMENT
